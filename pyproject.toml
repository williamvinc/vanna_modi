--- conflicted
+++ resolved
@@ -18,11 +18,7 @@
     "Operating System :: OS Independent",
 ]
 dependencies = [
-<<<<<<< HEAD
-    "requests", "tabulate", "plotly", "pandas", "sqlparse"
-=======
-    "requests", "tabulate", "plotly", "kaleido", "pandas"
->>>>>>> 53578f34
+    "requests", "tabulate", "plotly", "pandas", "sqlparse", "kaleido"
 ]
 
 [project.urls]
